﻿// Midjourney Proxy - Proxy for Midjourney's Discord, enabling AI drawings via API with one-click face swap. A free, non-profit drawing API project.
// Copyright (C) 2024 trueai.org

// This program is free software: you can redistribute it and/or modify
// it under the terms of the GNU General Public License as published by
// the Free Software Foundation, either version 3 of the License, or
// (at your option) any later version.

// This program is distributed in the hope that it will be useful,
// but WITHOUT ANY WARRANTY; without even the implied warranty of
// MERCHANTABILITY or FITNESS FOR A PARTICULAR PURPOSE.  See the
// GNU General Public License for more details.

// You should have received a copy of the GNU General Public License
// along with this program.  If not, see <https://www.gnu.org/licenses/>.

// Additional Terms:
// This software shall not be used for any illegal activities. 
// Users must comply with all applicable laws and regulations,
// particularly those related to image and video processing. 
// The use of this software for any form of illegal face swapping,
// invasion of privacy, or any other unlawful purposes is strictly prohibited. 
// Violation of these terms may result in termination of the license and may subject the violator to legal action.

namespace Midjourney.Infrastructure.LoadBalancer
{
    /// <summary>
    /// 最少等待空闲选择规则
    /// 单例场景，不需要包装 Random 实例
    /// </summary>
    public class BestWaitIdleRule : IRule
    {
        private static readonly Random random = new Random();

        ///// <summary>
        ///// 根据最少等待空闲规则选择一个 Discord 实例
        ///// </summary>
        ///// <param name="instances">可用的 Discord 实例列表。</param>
        ///// <returns>选择的 Discord 实例。</returns>
        //public DiscordInstance Choose(List<DiscordInstance> instances)
        //{
        //    if (instances.Count == 0)
        //    {
        //        return null;
        //    }

        //    // FIX：此算法存在问题：因为可能没有执行中的任务，由于间隔较大时，那么会一直选择到同一个实例
        //    //// 优先选择空闲的实例
        //    //var idleCandidates = instances
        //    //    .Where(c => c.Account.CoreSize - c.GetRunningFutures().Count > 0)
        //    //    .GroupBy(c => c.Account.CoreSize - c.GetRunningFutures().Count)
        //    //    .OrderByDescending(g => g.Key)
        //    //    .FirstOrDefault();

        //    //if (idleCandidates != null)
        //    //{
        //    //    // 随机选择一个空闲实例
        //    //    return idleCandidates.ElementAt(random.Next(idleCandidates.Count()));
        //    //}

        //    // 如果没有空闲的实例，则选择 -> (当前队列数 + 执行中的数量) / 核心数, 最小的实例
        //    var busyCandidates = instances
        //        .GroupBy(c => (double)(c.GetRunningFutures().Count + c.GetQueueTasks().Count) / c.Account.CoreSize)
        //        .OrderBy(g => g.Key)
        //        .FirstOrDefault();

        //    if (busyCandidates != null)
        //    {
        //        // 随机选择一个实例
        //        return busyCandidates.ElementAt(random.Next(busyCandidates.Count()));
        //    }

        //    return null;
        //}

        /// <summary>
        /// 根据队列利用率选择一个Discord实例
        /// </summary>
        /// <param name="instances">可用的Discord实例列表</param>
        /// <returns>选择的Discord实例</returns>
        public DiscordInstance Choose(List<DiscordInstance> instances)
        {
            if (instances == null || instances.Count == 0)
            {
                return null;
            }

<<<<<<< HEAD
            // 优先选择空闲的实例
            var idleCandidates = instances
                .Where(c => c.Account.CoreSize - c.GetRunningFutures().Count > 0)
                .ToList();

            if (idleCandidates.Any())
            {
                // 按空闲程度分组
                var idleGroups = idleCandidates
                    .GroupBy(c => c.Account.CoreSize - c.GetRunningFutures().Count)
                    .OrderByDescending(g => g.Key)
                    .ToList();

                // 获取空闲程度最高的组
                var mostIdleGroup = idleGroups.FirstOrDefault();
                if (mostIdleGroup != null)
                {
                    // 在空闲程度最高的组中，选择队列任务数最少的实例
                    var minQueueInstances = mostIdleGroup
                        .GroupBy(c => c.GetQueueTasks().Count)
                        .OrderBy(g => g.Key)
                        .FirstOrDefault();

                    if (minQueueInstances != null)
                    {
                        // 随机选择一个实例
                        return minQueueInstances.ElementAt(random.Next(minQueueInstances.Count()));
                    }
                }
            }
=======
            // 计算每个实例的队列利用情况
            var instanceMetrics = instances.Select(instance =>
            {
                int queuedTasks = instance.GetQueueTasks().Count;
                int queueSize = instance.Account.QueueSize;
>>>>>>> 47889c24

                // 计算队列利用率
                double queueUtilization = queueSize > 0 ? (double)queuedTasks / queueSize : 1.0;

                // 计算队列剩余空间
                int remainingQueueSpace = Math.Max(0, queueSize - queuedTasks);

                return new
                {
                    Instance = instance,
                    QueueUtilization = queueUtilization,
                    RemainingQueueSpace = remainingQueueSpace
                };
            }).ToList();

            // 按队列利用率分组，选择利用率最低的组
            var bestGroup = instanceMetrics
                .GroupBy(m => m.QueueUtilization)
                .OrderBy(g => g.Key)  // 队列利用率越低越好
                .First();

            // 如果有多个实例具有相同的最低队列利用率，随机选择一个
            int randomIndex = random.Next(bestGroup.Count());
            return bestGroup.ElementAt(randomIndex).Instance;
        }
    }

    /// <summary>
    /// 轮询选择规则。
    /// </summary>
    public class RoundRobinRule : IRule
    {
        private int _position = -1;

        /// <summary>
        /// 根据轮询规则选择一个 Discord 实例。
        /// </summary>
        /// <param name="instances">可用的 Discord 实例列表。</param>
        /// <returns>选择的 Discord 实例。</returns>
        public DiscordInstance Choose(List<DiscordInstance> instances)
        {
            if (instances.Count == 0)
            {
                return null;
            }

            int pos = Interlocked.Increment(ref _position);
            return instances[pos % instances.Count];
        }
    }

    /// <summary>
    /// 随机规则
    /// </summary>
    public class RandomRule : IRule
    {
        private static readonly Random _random = new Random();

        public DiscordInstance Choose(List<DiscordInstance> instances)
        {
            if (instances.Count == 0)
            {
                return null;
            }

            int index = _random.Next(instances.Count);
            return instances[index];
        }
    }

    /// <summary>
    /// 权重规则
    /// </summary>
    public class WeightRule : IRule
    {
        public DiscordInstance Choose(List<DiscordInstance> instances)
        {
            if (instances.Count == 0)
            {
                return null;
            }

            int totalWeight = instances.Sum(i => i.Account.Weight);
            int randomWeight = new Random().Next(totalWeight);
            int currentWeight = 0;

            foreach (var instance in instances)
            {
                currentWeight += instance.Account.Weight;
                if (randomWeight < currentWeight)
                {
                    return instance;
                }
            }

            return instances.Last();  // Fallback, should never reach here
        }
    }

}<|MERGE_RESOLUTION|>--- conflicted
+++ resolved
@@ -85,44 +85,11 @@
                 return null;
             }
 
-<<<<<<< HEAD
-            // 优先选择空闲的实例
-            var idleCandidates = instances
-                .Where(c => c.Account.CoreSize - c.GetRunningFutures().Count > 0)
-                .ToList();
-
-            if (idleCandidates.Any())
-            {
-                // 按空闲程度分组
-                var idleGroups = idleCandidates
-                    .GroupBy(c => c.Account.CoreSize - c.GetRunningFutures().Count)
-                    .OrderByDescending(g => g.Key)
-                    .ToList();
-
-                // 获取空闲程度最高的组
-                var mostIdleGroup = idleGroups.FirstOrDefault();
-                if (mostIdleGroup != null)
-                {
-                    // 在空闲程度最高的组中，选择队列任务数最少的实例
-                    var minQueueInstances = mostIdleGroup
-                        .GroupBy(c => c.GetQueueTasks().Count)
-                        .OrderBy(g => g.Key)
-                        .FirstOrDefault();
-
-                    if (minQueueInstances != null)
-                    {
-                        // 随机选择一个实例
-                        return minQueueInstances.ElementAt(random.Next(minQueueInstances.Count()));
-                    }
-                }
-            }
-=======
             // 计算每个实例的队列利用情况
             var instanceMetrics = instances.Select(instance =>
             {
                 int queuedTasks = instance.GetQueueTasks().Count;
                 int queueSize = instance.Account.QueueSize;
->>>>>>> 47889c24
 
                 // 计算队列利用率
                 double queueUtilization = queueSize > 0 ? (double)queuedTasks / queueSize : 1.0;
